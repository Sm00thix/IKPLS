from numpy import ndarray
from sklearn.cross_decomposition import PLSRegression as SK_PLS
import numpy as np
import numpy.typing as npt
import jax
import jax.numpy as jnp
from sklearn.model_selection import KFold, cross_validate
from timeit import Timer
from timeit import default_timer


class SK_PLS_All_Components(SK_PLS):
    def __init__(self, **kwargs):
        super().__init__(**kwargs)

    def fit(
        self,
        X,
        Y,
    ):  # Override fit method to store regression matrices for all possible number of components. This is MUCH faster than fitting an entirely new model for every single number of components
        super().fit(X, Y)
        B = np.empty(
            (self.n_components, self.n_features_in_, self.y_loadings_.shape[0])
        )
        for i in range(B.shape[0]):
            B_at_component_i = np.dot(
                self.x_rotations_[..., : i + 1],
                self.y_loadings_[..., : i + 1].T,
            )
            B[i] = B_at_component_i
        self.B = B

    def predict(
        self, X: npt.ArrayLike
    ) -> (
        ndarray
    ):  # Override predict function to give a prediction for each number of components up to A. This is MUCH faster than calling the predict function n_components number of times with different number of components.
        return (X - self._x_mean) / self._x_std @ self.B + self.intercept_


def gen_random_data(n, k, m):
    rng = np.random.default_rng(seed=42)
    X = rng.random((n, k), dtype=np.float64)
    Y = rng.random((n, m), dtype=np.float64)
    return X, Y


def mse_for_each_target(estimator, X, Y_true, **kwargs):
    # We must return a dict of singular values. Let's choose the number of components that achieves the lowest MSE value for each target and return both MSE and the number of components.
    # Y_true has shape (N, M)
    Y_pred = estimator.predict(
        X, **kwargs
    )  # Shape (A, N, M)
    e = Y_true - Y_pred # Shape (A, N, M)
    se = e**2 # Shape (A, N, M)
    mse = np.mean(se, axis=-2)  # Compute the mean over samples. Shape (A, M).
    row_idxs = np.argmin(
        mse, axis=0
    )  # The number of components that minimizes the MSE for each target. Shape (M,).
    lowest_mses = mse[
        row_idxs, np.arange(mse.shape[1])
    ]  # The lowest MSE for each target. Shape (M,).
    num_components = (
        row_idxs + 1
    )  # Indices are 0-indexed but number of components is 1-indexed.
    mse_names = [f"lowest_mse_target_{i}" for i in range(lowest_mses.shape[0])] # List of names for the lowest MSE values.
    num_components_names = [ # List of names for the number of components that achieves the lowest MSE for each target.
        f"num_components_lowest_mse_target_{i}" for i in range(lowest_mses.shape[0])
    ]
    all_names = mse_names + num_components_names # List of all names.
    all_values = np.concatenate((lowest_mses, num_components)) # Array of all values.
    return dict(zip(all_names, all_values))

<<<<<<< HEAD
@jax.jit # JIT compile it for optimal performance.
=======

>>>>>>> 530f0333
def jax_mse_for_each_target(Y_true, Y_pred):
    # Y_true has shape (N, M)
    e = Y_true - Y_pred # Shape (A, N, M)
    se = e**2 # Shape (A, N, M)
    mse = jnp.mean(se, axis=-2)  # Compute the mean over samples. Shape (A, M).
    row_idxs = jnp.argmin( # The number of components that minimizes the MSE for each target. Shape (M,).
        mse, axis=0
    )
    lowest_mses = mse[ # The lowest MSE for each target. Shape (M,).
        row_idxs, jnp.arange(mse.shape[1])
    ]  # The lowest MSE for each target.
    num_components = (
        row_idxs + 1
    )  # Indices are 0-indexed but number of components is 1-indexed.
    all_values = jnp.concatenate((lowest_mses, num_components)) # Array of all values.
    return all_values


def jax_metric_names(K):
    mse_names = [f"lowest_mse_target_{i}" for i in range(K)] # List of names for the lowest MSE values.
    num_components_names = [f"num_components_lowest_mse_target_{i}" for i in range(K)] # List of names for the number of components that achieves the lowest MSE for each target.
    all_names = mse_names + num_components_names # List of all names.
    return all_names


def cross_val_cpu_pls(pls, X, Y, n_splits, fit_params, n_jobs, verbose):
    cv = KFold(n_splits=n_splits, shuffle=False)
    t = Timer(
        stmt="scores = cross_validate(pls, X, Y, cv=cv, scoring=mse_for_each_target, return_estimator=False, fit_params=fit_params, n_jobs=n_jobs, verbose=verbose, )",
        timer=default_timer,
        globals=locals() | globals(),
    )
    return t.timeit(number=1)


def single_fit_cpu_pls(pls, X, Y, fit_params=None):
    t = Timer(
        stmt="pls.fit(X, Y, **fit_params)",
        timer=default_timer,
        globals=locals() | globals(),
    )
    return t.timeit(number=1)


def jax_preprocessing_function(X_train, Y_train, X_val, Y_val):
    return X_train, Y_train, X_val, Y_val


def cross_val_gpu_pls(pls, X, Y, n_components, n_splits, show_progress):
    cv_splits = np.zeros(X.shape[0])
    for i in range(X.shape[0] % n_splits):
        split_size = X.shape[0] // n_splits + 1
        cv_splits[i * split_size : (i + 1) * split_size] = i
    prev_max_idx = (X.shape[0] % n_splits) * (X.shape[0] // n_splits + 1)
    for i in range(n_splits - X.shape[0] % n_splits):
        split_size = X.shape[0] // n_splits
        cv_splits[
            prev_max_idx + i * split_size : prev_max_idx + (i + 1) * split_size
        ] = (i + X.shape[0] % n_splits)
    t = Timer(
        stmt="pls.cv(X=X, Y=Y, A=n_components, cv_splits=cv_splits, preprocessing_function=jax_preprocessing_function, metric_function=jax_mse_for_each_target, metric_names=jax_metric_names(Y.shape[1]), show_progress=show_progress)",
        timer=default_timer,
        globals=locals() | globals(),
    )
    return t.timeit(number=1)


def single_fit_gpu_pls(pls, X, Y, n_components):
    t = Timer(
        stmt="pls.fit(X, Y, A=n_components)",
        timer=default_timer,
        globals=locals() | globals(),
    )
    return t.timeit(number=1)<|MERGE_RESOLUTION|>--- conflicted
+++ resolved
@@ -71,11 +71,7 @@
     all_values = np.concatenate((lowest_mses, num_components)) # Array of all values.
     return dict(zip(all_names, all_values))
 
-<<<<<<< HEAD
-@jax.jit # JIT compile it for optimal performance.
-=======
 
->>>>>>> 530f0333
 def jax_mse_for_each_target(Y_true, Y_pred):
     # Y_true has shape (N, M)
     e = Y_true - Y_pred # Shape (A, N, M)
